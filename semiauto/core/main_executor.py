#!/usr/bin/env python3
# -*- coding: utf-8 -*-
"""
 최종 검증된 솔루션: 카카오톡 나에게 보내기 + 수동 복사
- 웹 크롤링  데이터 가공 (자동)
- 카카오톡 나에게 보내기 (자동)
- 클립보드 자동 복사 (자동)
- 오픈채팅방 복사/붙여넣기 (수동 5초)
"""

import requests
import json
import time
from datetime import datetime, timedelta
# pyperclip은 조건부 import (GitHub Actions 환경에서는 사용 불가)
import logging
import os
import re
import pytz  # 한국시간 설정을 위해 추가
from bs4 import BeautifulSoup  # BeautifulSoup import 추가
from xml.etree import ElementTree as ET  # 한국천문연구원 API용

# Selenium 명시적 대기를 위한 모듈 추가
from selenium.webdriver.support.ui import WebDriverWait
from selenium.webdriver.support import expected_conditions as EC
from selenium.webdriver.common.by import By

# selenium 등 동적으로 import 되는 모듈에 대한 Linter 경고 무시
# pyright: reportMissingImports=false

# 로깅 설정
logging.basicConfig(
    level=logging.INFO,
    format='%(asctime)s - %(levelname)s - %(message)s',
    handlers=[
        logging.FileHandler('grider_automation.log', encoding='utf-8'),
        logging.StreamHandler()
    ]
)
logger = logging.getLogger(__name__)

# 한국시간 설정
KST = pytz.timezone('Asia/Seoul')

def get_korea_time():
    """한국시간 기준 현재 시간 반환"""
    return datetime.now(KST)

class KoreaHolidayChecker:
    """한국천문연구원 공휴일 체커"""
    
    def __init__(self):
        # 한국천문연구원 특일 정보 API
        self.api_key = os.getenv('KOREA_HOLIDAY_API_KEY')
        self.base_url = "http://apis.data.go.kr/B090041/openapi/service/SpcdeInfoService"
        self.holidays_cache = {}
        
        if self.api_key:
            logger.info(" 한국천문연구원 특일 정보 API 공휴일 체커 초기화")
            self.load_year_holidays(datetime.now(KST).year)
        else:
            logger.info(" KOREA_HOLIDAY_API_KEY 환경변수가 설정되지 않음 - 기본 공휴일 사용")
    
    def get_holidays_from_api(self, year, month=None):
        """API에서 공휴일 정보 가져오기"""
        if not self.api_key:
            return []
        
        url = f"{self.base_url}/getRestDeInfo"
        
        params = {
            'serviceKey': self.api_key,
            'pageNo': '1',
            'numOfRows': '50',
            'solYear': str(year)
        }
        
        if month:
            params['solMonth'] = f"{month:02d}"
        
        try:
            response = requests.get(url, params=params, timeout=10)
            
            if response.status_code == 200:
                root = ET.fromstring(response.content)
                
                holidays = []
                items = root.findall('.//item')
                
                for item in items:
                    date_name_node = item.find('dateName')
                    loc_date_node = item.find('locdate')
                    is_holiday_node = item.find('isHoliday')
                    
                    if date_name_node is not None and loc_date_node is not None:
                        holiday_name = date_name_node.text
                        holiday_date = loc_date_node.text
                        holiday_status = is_holiday_node.text if is_holiday_node is not None else 'Y'
                        
                        if holiday_date and len(holiday_date) == 8:
                            formatted_date = f"{holiday_date[:4]}-{holiday_date[4:6]}-{holiday_date[6:8]}"
                            holidays.append({
                                'date': formatted_date,
                                'name': holiday_name,
                                'is_holiday': holiday_status == 'Y'
                            })
                            logger.info(f" 공휴일 확인: {formatted_date} - {holiday_name}")
                
                return holidays
                
        except Exception as e:
            logger.error(f" 공휴일 API 오류: {e}")
        
        return []
    
    def load_year_holidays(self, year):
        """전체 년도 공휴일 로드"""
        if year in self.holidays_cache:
            return
        
        holidays = []
        for month in range(1, 13):
            month_holidays = self.get_holidays_from_api(year, month)
            holidays.extend(month_holidays)
        
        self.holidays_cache[year] = holidays
        logger.info(f" {year}년 전체월 공휴일 {len(holidays)}개 로드 완료")
    
    def is_holiday_advanced(self, target_date):
        """고급 공휴일 판정"""
        if isinstance(target_date, str):
            target_date = datetime.strptime(target_date, '%Y-%m-%d').date()
        elif isinstance(target_date, datetime):
            target_date = target_date.date()
        
        year = target_date.year
        if year not in self.holidays_cache:
            self.load_year_holidays(year)
        
        target_str = target_date.strftime('%Y-%m-%d')
        
        holidays = self.holidays_cache.get(year, [])
        for holiday in holidays:
            if holiday['date'] == target_str:
                return True, holiday.get('name')
        
        return False, None

# 전역 공휴일 체커 (한 번만 초기화)
holiday_checker = KoreaHolidayChecker()

class TokenManager:
    """카카오톡 토큰 관리 클래스"""
    
    def __init__(self, rest_api_key, refresh_token):
        self.rest_api_key = rest_api_key
        self.refresh_token = refresh_token
        self.access_token = None
        self.token_expires_at = None
        
        logger.info(" TokenManager 초기화 - 토큰 갱신 시도")
        if not self.refresh_access_token():
            logger.error(" 초기 토큰 갱신 실패")
    
    def refresh_access_token(self):
        """액세스 토큰 갱신"""
        url = "https://kauth.kakao.com/oauth/token"
        data = {
            'grant_type': 'refresh_token',
            'client_id': self.rest_api_key,
            'refresh_token': self.refresh_token
        }
        
        try:
            response = requests.post(url, data=data)
            result = response.json()
            
            if 'access_token' in result:
                self.access_token = result['access_token']
                expires_in = result.get('expires_in', 3600)
                self.token_expires_at = datetime.now() + timedelta(seconds=expires_in)
                
                if 'refresh_token' in result:
                    self.refresh_token = result['refresh_token']
                
                self.save_tokens()
                
                logger.info(f" 토큰 갱신 완료: {self.access_token[:20]}...")
                return True
            else:
                logger.error(f" 토큰 갱신 실패: {result}")
                return False
                
        except Exception as e:
            logger.error(f" 토큰 갱신 중 오류: {e}")
            return False
    
    def get_valid_token(self):
        """유효한 액세스 토큰 반환 (필요시 자동 갱신)"""
        if not self.access_token or self.is_token_expired():
            logger.info(" 토큰 갱신 시도...")
            if not self.refresh_access_token():
                logger.error(" 토큰 갱신 실패 - None 반환")
                return None
        
        logger.info(f" 유효한 토큰 반환: {self.access_token[:20] if self.access_token else 'None'}...")
        return self.access_token
    
    def is_token_expired(self):
        """토큰 만료 여부 확인"""
        if not self.token_expires_at:
            return True
        return datetime.now() >= (self.token_expires_at - timedelta(minutes=30))
    
    def save_tokens(self):
        """토큰을 파일에 저장"""
        try:
            with open('kakao_tokens.txt', 'w') as f:
                f.write(f"ACCESS_TOKEN={self.access_token}\n")
                f.write(f"REFRESH_TOKEN={self.refresh_token}\n")
                if self.token_expires_at:
                    f.write(f"EXPIRES_AT={self.token_expires_at.isoformat()}\n")
        except Exception as e:
            logger.error(f" 토큰 저장 실패: {e}")

class KakaoSender:
    """카카오톡 메시지 전송 클래스"""
    
    def __init__(self, access_token):
        self.access_token = access_token
        self.base_url = "https://kapi.kakao.com/v2/api/talk/memo/default/send"
    
    def send_text_message(self, text, link_url=None):
        """텍스트 메시지 전송"""
        headers = {
            'Authorization': f'Bearer {self.access_token}',
            'Content-Type': 'application/x-www-form-urlencoded;charset=utf-8'
        }
        
        template_object = {
            "object_type": "text",
            "text": text,
            "link": {
                "web_url": "https://www.google.com"
            }
        }
        
        data = {
            'template_object': json.dumps(template_object, ensure_ascii=False)
        }
        
        try:
            response = requests.post(self.base_url, headers=headers, data=data)
            return response.json()
        except Exception as e:
            logger.error(f" 메시지 전송 중 오류: {e}")
            return {"error": str(e)}

class GriderDataCollector:
    """심플 배민 플러스 데이터 수집 클래스"""
    
    def __init__(self):
        self.base_url = "https://grider.co.kr"
        self.mission_data_cache_file = 'mission_data_cache.json'
    
    def get_grider_data(self, use_sample=False):
        """G라이더 데이터 수집"""
        try:
            if use_sample:
                return self._get_error_data("샘플 데이터 사용")

            logger.info(" G라이더 실제 데이터 수집 시작...")
            
            html = self._crawl_jangboo()
            if not html:
                logger.error(" 크롤링 실패 - HTML을 가져올 수 없습니다")
                return self._get_error_data("크롤링 실패(HTML 없음)")
            
            data = self._parse_data(html)
            
            if data.get('error'):
                logger.error(f" 데이터 파싱 실패: {data.get('error_reason', '알 수 없는 오류')}")
                return data

            # 날씨 정보 추가
            data['weather_info'] = self._get_weather_info_detailed()
            
            logger.info(" G라이더 데이터 수집 완료")
            return data
            
        except Exception as e:
            logger.error(f" 크롤링 중 오류 발생: {e}", exc_info=True)
            return self._get_error_data(f"크롤링 중 예외 발생: {e}")

    def _get_error_data(self, error_reason):
        """크롤링 실패 시 오류 메시지가 포함된 데이터"""
        return {
            '총점': 0, '물량점수': 0, '수락률점수': 0, '총완료': 0, '총거절': 0, '수락률': 0.0,
            '아침점심피크': {"current": 0, "target": 0}, '오후논피크': {"current": 0, "target": 0},
            '저녁피크': {"current": 0, "target": 0}, '심야논피크': {"current": 0, "target": 0},
            'riders': [], 'error': True, 'error_reason': error_reason,
            'timestamp': datetime.now(KST).strftime("%Y-%m-%d %H:%M:%S")
        }
    
    def _crawl_jangboo(self, max_retries=3, retry_delay=5):
        """최적화된 크롤링 함수"""
        from selenium import webdriver
        from selenium.webdriver.common.by import By
        from selenium.webdriver.chrome.options import Options
        
        driver = None
        for attempt in range(max_retries):
            try:
                logger.info(f"크롤링 시도 {attempt + 1}/{max_retries}")
                
                options = Options()
                chrome_args = [
                    '--headless=new', '--no-sandbox', '--disable-dev-shm-usage', '--disable-gpu', 
                    '--disable-images', '--disable-web-security', '--disable-extensions',
                    '--ignore-certificate-errors', '--disable-blink-features=AutomationControlled',
                    '--user-agent=Mozilla/5.0 (Windows NT 10.0; Win64; x64) AppleWebKit/537.36 (KHTML, like Gecko) Chrome/120.0.0.0 Safari/537.36',
                    '--window-size=1920,1080'
                ]
                for arg in chrome_args:
                    options.add_argument(arg)
                options.add_experimental_option("excludeSwitches", ["enable-automation"])
                options.add_experimental_option('useAutomationExtension', False)
                
                driver = webdriver.Chrome(options=options)
                driver.execute_script("Object.defineProperty(navigator, 'webdriver', {get: () => undefined})")
                driver.set_page_load_timeout(60)
                
                wait = WebDriverWait(driver, 20) # 명시적 대기 객체 생성

                driver.get('https://jangboo.grider.ai/login')
                
                # ID 필드가 나타날 때까지 최대 20초 대기
                wait.until(EC.presence_of_element_located((By.ID, 'id')))
                
                USER_ID = os.getenv('GRIDER_ID')
                USER_PW = os.getenv('GRIDER_PASSWORD')
                if not USER_ID or not USER_PW:
                    raise Exception("G라이더 로그인 정보가 없습니다.")
                
                driver.find_element(By.ID, 'id').send_keys(USER_ID)
                driver.find_element(By.ID, 'password').send_keys(USER_PW)
                driver.find_element(By.ID, 'loginBtn').click()
                
                # 로그인 성공 후, 올바른 SLA 리스트 페이지로 직접 이동
                logger.info("로그인 성공. 최종 데이터 페이지(SLA 리스트)로 이동합니다.")
                sla_list_url = "https://jangboo.grider.ai/orders/sla/list"
                driver.get(sla_list_url)

                # 페이지가 완전히 로드될 때까지 명시적으로 대기 ('물량 점수관리' 제목 확인)
                WebDriverWait(driver, 30).until(
                    EC.presence_of_element_located((By.XPATH, "//h3[contains(text(), '물량 점수관리')]"))
                )
                logger.info("✅ SLA 리스트 페이지 로드 확인 ('물량 점수관리' 제목 확인)")

                html = driver.page_source

                # [진단 코드] 크롤러가 보고 있는 HTML을 파일로 저장합니다.
                try:
                    with open('crawled_page.html', 'w', encoding='utf-8') as f:
                        f.write(html)
                    logger.info("✅ [진단] 크롤링된 HTML을 crawled_page.html 파일로 저장했습니다.")
                except Exception as e:
                    logger.error(f"❌ [진단] HTML 파일 저장 실패: {e}")

                if len(html) < 1000:
                    raise Exception("HTML 길이가 너무 짧아 로딩 실패로 간주")
                
                logger.info(" 크롤링 성공")

                driver.quit()

                return html

            except Exception as e:
                logger.error(f" 크롤링 시도 {attempt + 1} 실패: {e}")
                if attempt < max_retries - 1:
                    time.sleep(retry_delay)
                else:
                    logger.error(" 모든 크롤링 시도 실패")
        
        # 모든 시도 실패 후 driver가 살아있으면 종료
        if driver:
            driver.quit()
        
        return None

    def _get_mission_date(self):
        """
        한국시간 기준 현재 미션 날짜 반환 (06시 기준)
        - 시간 오차에 더 안정적인 방식으로 변경
        """
        korea_time = get_korea_time()
        # 미션 기준 시간(오전 6시)을 적용하기 위해 현재 시간에서 6시간을 뺍니다.
        # 이렇게 하면 오전 0시부터 5시 59분까지는 자동으로 전날로 계산됩니다.
        mission_time = korea_time - timedelta(hours=6)
        return mission_time.strftime('%Y-%m-%d')

    def _parse_data(self, html: str) -> dict:
        """HTML을 파싱하여 핵심 데이터를 추출합니다."""
        soup = BeautifulSoup(html, 'html.parser')
        
        parsed_data = self._parse_dashboard_html(soup)

        if parsed_data is None:
            return self._get_error_data("HTML 파싱 실패 (dashboard parser)")

        # mission_date 추가
        parsed_data['mission_date'] = self._get_mission_date()
        logger.info(f"✅ 데이터 추출 성공. 총점: {parsed_data.get('총점', 0)}")
        return parsed_data

    def _parse_dashboard_html(self, soup):
        """최신 대시보드 HTML 구조에 맞춰 데이터를 파싱하는 새로운 함수"""
        try:
            data = {}

            # 헬퍼 함수: 텍스트에서 숫자만 추출
            def get_number(text, to_float=False):
                if not text:
                    return 0.0 if to_float else 0
                # 쉼표 제거 및 공백 제거
                cleaned_text = text.replace(',', '').strip()
                # 숫자 패턴 (소수점 포함)
                match = re.search(r'(-?[\d\.]+)', cleaned_text)
                if not match:
                    return 0.0 if to_float else 0
                
                num_str = match.group(1)
                return float(num_str) if to_float else int(num_str)

            # 1. 주간/전체 점수 정보 파싱 (기존 로직 유지)
            summary_area = soup.select_one('.summary_score')
            if summary_area:
                data['총점'] = get_number(summary_area.select_one('.score_total_value').get_text())
                data['물량점수'] = get_number(summary_area.select_one('.detail_score_value[data-text="quantity"]').get_text())
                data['수락률점수'] = get_number(summary_area.select_one('.detail_score_value[data-text="acceptance"]').get_text())
            
            summary_etc = soup.select_one('.summary_etc')
            if summary_etc:
                data['주간_총완료'] = get_number(summary_etc.select_one('.etc_value[data-etc="complete"] span').get_text())
                data['주간_총거절'] = get_number(summary_etc.select_one('.etc_value[data-etc="reject"] span').get_text())
                data['수락률'] = get_number(summary_etc.select_one('.etc_value[data-etc="acceptance"] span').get_text(), to_float=True)
            
            # 2. 미션 데이터 (피크 타임) 파싱 (기존 로직 유지)
            peak_data = {}
            mission_date = self._get_mission_date()
            
            title_h3 = None
            all_h3s = soup.find_all('h3', class_='page_sub_title')
            for h3 in all_h3s:
                if '물량 점수관리' in h3.get_text(strip=True):
                    title_h3 = h3
                    logger.info("✅ '물량 점수관리' 제목을 포함하는 h3 태그를 찾았습니다.")
                    break
            
            sla_table = None
            if title_h3:
                parent_item = title_h3.find_parent('div', class_='item')
                if parent_item:
                    sla_table = parent_item.find('table', class_='sla_table')

            if sla_table:
                found_today = False
                rows = sla_table.select('tbody tr')
                for row in rows:
                    cols = row.select('td')
                    if len(cols) > 2 and mission_date in cols[1].get_text(strip=True):
                        found_today = True
                        peak_names = ['아침점심피크', '오후논피크', '저녁피크', '심야논피크']
                        for i, peak_name in enumerate(peak_names):
                            peak_text = cols[i + 3].get_text(strip=True)
                            numbers = re.findall(r'(\d+)', peak_text)
                            peak_data[peak_name] = {'current': int(numbers[0]), 'target': int(numbers[1])} if len(numbers) >= 2 else {'current': 0, 'target': 0}
                        break
                if not found_today: logger.warning(f"⚠️ 테이블에서 오늘 날짜({mission_date})의 데이터를 찾지 못했습니다.")
            else:
                logger.warning("⚠️ '물량 점수관리' 제목 또는 테이블을 찾지 못했습니다.")
            data.update(peak_data)

<<<<<<< HEAD
            # 3. 라이더 현황 데이터 파싱 (주간 데이터)
            riders = []
            # "라이더 현황" 제목을 찾고 그 부모 안에서 rider_container를 찾음
            rider_status_title = None
            all_h3s_rider = soup.find_all('h3', class_='page_sub_title')
            for h3 in all_h3s_rider:
                if '라이더 현황' in h3.get_text(strip=True):
                    rider_status_title = h3
                    logger.info("✅ '라이더 현황' 제목을 포함하는 h3 태그를 찾았습니다.")
                    break

            rider_container = None
            if rider_status_title:
                parent_item = rider_status_title.find_parent('div', class_='item')
                if parent_item:
                    rider_container = parent_item.find('div', class_='rider_container')

            if rider_container:
                logger.info("✅ '라이더 현황' 컨테이너를 정확히 찾았습니다.")
                rider_items = rider_container.select('.rider_list .rider_item')
                logger.info(f"✅ {len(rider_items)}명의 라이더 데이터를 찾았습니다.")
=======
            # 3. [핵심 수정] 라이더 데이터 우선 파싱
            riders = []
            rider_list_area = soup.select_one('.rider_list')
            if rider_list_area:
                rider_items = rider_list_area.select('.rider_item')
                logger.info(f"✅ 라이더 목록({len(rider_items)}명)을 찾았습니다. 개별 데이터 파싱을 시작합니다.")
                
                header_nodes = soup.select('.rider_th .rider_contents')
                headers = [h.get_text(strip=True) for h in header_nodes]
>>>>>>> 16451577
                
                def get_val_from_item(item, class_name, to_float=False):
                    node = item.select_one(f'.{class_name}')
                    if not node:
                        return 0.0 if to_float else 0
                    
                    text = node.get_text(strip=True)
                    # '이름', '아이디' 등 불필요한 단어 제거 (정규식으로 더 안전하게)
                    text = re.sub(r'^[가-힣A-Za-z]+', '', text).strip()
                    return get_number(text, to_float)

                for item in rider_items:
                    rider_data = {}
<<<<<<< HEAD
                    
                    # 이름과 아이디는 특별 처리
                    name_node = item.select_one('.rider_name')
                    if name_node:
                        # 자식 태그의 텍스트를 제외하고 순수 이름만 추출
                        for child_tag in name_node.find_all(['span', 'p', 'div']):
                            child_tag.decompose()
                        rider_data['name'] = name_node.get_text(strip=True)
                    else:
                        rider_data['name'] = '이름없음'

                    id_node = item.select_one('.user_id')
                    rider_data['id'] = id_node.get_text(strip=True).replace('아이디', '') if id_node else ''

                    # 수락률
                    acceptance_rate_node = item.select_one('.acceptance_rate')
                    rider_data['수락률'] = get_number(acceptance_rate_node.get_text(), to_float=True) if acceptance_rate_node else 0.0
                    
                    rider_data['완료'] = get_val_from_item(item, 'complete_count')
                    rider_data['거절'] = get_val_from_item(item, 'reject_count')
                    rider_data['배차취소'] = get_val_from_item(item, 'accept_cancel_count')
                    rider_data['배달취소'] = get_val_from_item(item, 'accept_cancel_rider_fault_count')
                    
                    # 피크 데이터 파싱 (주간) 및 키 이름 맞추기
                    rider_data['아침점심피크'] = get_val_from_item(item, 'morning_peak_count')
                    rider_data['오후논피크'] = get_val_from_item(item, 'afternoon_peak_count')
                    rider_data['저녁피크'] = get_val_from_item(item, 'evening_peak_count')
                    rider_data['심야논피크'] = get_val_from_item(item, 'midnight_peak_count')
                    
                    riders.append(rider_data)
            else:
                logger.warning("⚠️ '라이더 현황' 테이블을 찾지 못했습니다.")

=======
                    name_node = item.select_one('.rider_name')
                    if name_node:
                        for child_tag in name_node.find_all(['span', 'div']): child_tag.decompose()
                        rider_data['name'] = name_node.get_text(strip=True).replace('이름', '')
                    else: rider_data['name'] = '이름없음'
                    
                    id_node = item.select_one('.user_id')
                    rider_data['id'] = id_node.get_text(strip=True).replace('아이디', '') if id_node else ''

                    cols = item.select('.rider_contents')
                    col_data = {header: node.get_text(strip=True) for header, node in zip(headers, cols)}
                    
                    rider_data['수락률'] = get_number(item.select_one('.acceptance_rate_box').get_text(), to_float=True)
                    rider_data['완료'] = get_number(col_data.get('완료', ''))
                    rider_data['거절'] = get_number(col_data.get('거절', ''))
                    rider_data['배차취소'] = get_number(col_data.get('배차취소', ''))
                    rider_data['배달취소'] = get_number(col_data.get('배달취소', ''))
                    rider_data['기여도'] = get_number(col_data.get('기여도', '').replace('%', ''), to_float=True)
                    
                    rider_data['아침점심피크'] = get_number(col_data.get('오전', ''))
                    rider_data['오후논피크'] = get_number(col_data.get('오후', ''))
                    rider_data['저녁피크'] = get_number(col_data.get('저녁', ''))
                    rider_data['심야논피크'] = get_number(col_data.get('심야', ''))

                    riders.append(rider_data)
            else:
                logger.warning("‼️ [핵심 문제] 라이더 데이터 목록('.rider_list')을 찾지 못했습니다. 일일 통계가 부정확할 수 있습니다.")
            
>>>>>>> 16451577
            data['riders'] = riders

            # 4. [핵심 수정] 일일 데이터 계산 로직 변경
            if riders:
                # [정확도 100%] 라이더 데이터 기반으로 일일 통계 재계산
                logger.info("✅ 라이더 데이터 기반으로 정확한 일일 통계를 계산합니다.")
                daily_completed = sum(r.get('완료', 0) for r in riders)
                total_daily_rejected = sum(r.get('거절', 0) + r.get('배차취소', 0) + r.get('배달취소', 0) for r in riders)
                data['상태_메시지'] = "정상 (라이더 데이터 기반)"
            else:
                # [FALLBACK] 라이더 데이터가 없을 경우, 피크 합산으로 완료 건수 계산
                logger.warning("⚠️ 라이더 데이터가 없어 피크 합산으로 완료 건수를 계산합니다. 거절/취소 건수는 계산이 불가합니다.")
                daily_completed = sum(details.get('current', 0) for peak_name, details in peak_data.items())
                total_daily_rejected = 0 # 부정확한 데이터 대신 0으로 처리
                data['상태_메시지'] = "경고: 라이더 목록 누락"

            data['일일_완료'] = daily_completed
            data['일일_거절_합계'] = total_daily_rejected
            
            logger.info(f"✅ 최종 계산된 일일 데이터: 완료={daily_completed}, 거절/취소(합계)={total_daily_rejected}")

            data['timestamp'] = datetime.now().strftime("%Y-m-d %H:%M:%S")
            return data

        except Exception as e:
            logger.error(f"❌ HTML 파싱 중 예외 발생: {e}", exc_info=True)
            return None

    def _get_weather_info_detailed(self, location="서울"):
        """상세 날씨 정보 (오전/오후) 가져오기"""
        try:
            url = f"https://wttr.in/{location}?format=j1"
            response = requests.get(url, timeout=10)
            response.raise_for_status()
            weather_data = response.json()
            
            am_temps, pm_temps = [], []
            am_icons, pm_icons = [], []

            weather_icon_map = {
                "Sunny": "☀️", "Clear": "☀️", "Partly cloudy": "⛅️", "Cloudy": "☁️", 
                "Overcast": "☁️", "Mist": "🌫️", "Fog": "🌫️", 
                "Patchy rain possible": "🌦️", "Light rain": "🌦️", "Rain": "🌧️", 
                "Thundery outbreaks possible": "⛈️", "Thunderstorm": "⛈️", 
                "Snow": "❄️", "Blizzard": "🌨️"
            }
            def get_icon(desc):
                # 날씨 설명에 맞는 아이콘을 찾고, 없으면 기본 아이콘(☁️) 반환
                return next((icon for key, icon in weather_icon_map.items() if key in desc), "☁️")

            for forecast in weather_data.get('weather', [{}])[0].get('hourly', []):
                hour = int(forecast.get('time', '0')) // 100
                temp = int(forecast.get('tempC', '0'))
                icon = get_icon(forecast.get('weatherDesc', [{}])[0].get('value', ''))
                
                if 6 <= hour < 12: (am_temps.append(temp), am_icons.append(icon))
                elif 12 <= hour < 18: (pm_temps.append(temp), pm_icons.append(icon))

            am_icon = max(set(am_icons), key=am_icons.count) if am_icons else ""
            pm_icon = max(set(pm_icons), key=pm_icons.count) if pm_icons else ""
            
            am_line = f" 오전: {am_icon} {min(am_temps)}~{max(am_temps)}C" if am_temps else ""
            pm_line = f" 오후: {pm_icon} {min(pm_temps)}~{max(pm_temps)}C" if pm_temps else ""
            
            return f"🌍 오늘의 날씨 (기상청)\n{am_line}\n{pm_line}".strip()
        except Exception:
            return "🌍 오늘의 날씨 (기상청)\n날씨 정보 조회 불가"

class GriderAutoSender:
    """G-Rider 자동화 메인 클래스"""
    def __init__(self, rest_api_key=None, refresh_token=None):
        if not rest_api_key or not refresh_token:
            key, token = load_config()
            rest_api_key, refresh_token = key, token
        if not rest_api_key or not refresh_token:
            raise ValueError(" 카카오 API 설정이 필요합니다.")
        self.token_manager = TokenManager(rest_api_key, refresh_token)
        self.data_collector = GriderDataCollector()

    def send_report(self):
        """데이터를 수집하고, 파일로 저장한 뒤, 카톡으로 리포트를 전송합니다."""
        data = self.data_collector.get_grider_data()
        if not data:
            logger.error("데이터 수집에 실패하여 리포트 전송을 중단합니다.")
            return

        # 1. 수집된 데이터를 대시보드가 읽을 수 있는 JSON 파일로 저장
        output_path = 'docs/api/latest-data.json'
        try:
            # 디렉토리가 존재하지 않으면 생성
            os.makedirs(os.path.dirname(output_path), exist_ok=True)
            with open(output_path, 'w', encoding='utf-8') as f:
                json.dump(data, f, ensure_ascii=False, indent=2)
            logger.info(f"✅ 크롤링 결과를 {output_path} 파일로 성공적으로 저장했습니다.")
        except Exception as e:
            logger.error(f"❌ 크롤링 결과를 파일로 저장하는 중 오류 발생: {e}", exc_info=True)
            # 파일 저장에 실패하더라도 카톡 전송은 시도할 수 있습니다.
        
        # 2. 카카오톡 리포트 전송
        access_token = self.token_manager.get_valid_token()
        if not access_token:
            logger.error("유효한 카카오 토큰이 없어 리포트 전송을 중단합니다.")
            return
            
        message = self.format_message(data)
        kakao_sender = KakaoSender(access_token)
        kakao_sender.send_text_message(message)
        logger.info("카카오톡 리포트 전송을 요청했습니다.")

    def format_message(self, data: dict) -> str:
        """사용자 정의 규칙에 따라 상세한 카카오톡 메시지를 생성합니다."""
        
        # 10칸짜리 수락률용 진행률 막대 함수
        def get_acceptance_progress_bar(percentage: float) -> str:
            if not 0 <= percentage <= 100: return ""
            filled_blocks = round(percentage / 10)
            return '🟩' * filled_blocks + '⬜' * (10 - filled_blocks)

        # 5칸짜리 라이더 기여도용 진행률 막대 함수
        def get_rider_progress_bar(contribution: float) -> str:
            if not isinstance(contribution, (int, float)) or contribution < 0:
                contribution = 0
            # 기여도는 100%를 넘을 수 있으므로 시각적 표현을 위해 100으로 제한
            contribution = min(contribution, 100)
            filled_blocks = round(contribution / 20)  # 100 / 5칸 = 20
            return '🟩' * filled_blocks + '⬜' * (5 - filled_blocks)

        try:
            # 헤더
            header = "심플 배민 플러스 미션 알리미"

            # 시간대별 미션 현황
            peak_emojis = {'아침점심피크': '🌅', '오후논피크': '🌇', '저녁피크': '🌃', '심야논피크': '🌙'}
            
            # 피크별 시작 시간 정의
            peak_start_hours = {
                '아침점심피크': 10, # 오전 10시
                '오후논피크': 14,   # 오후 2시
                '저녁피크': 17,     # 오후 5시
                '심야논피크': 21,   # 밤 9시
            }
            
            peak_order = ['아침점심피크', '오후논피크', '저녁피크', '심야논피크']
            
            peak_summary = ""
            alerts = []
            current_hour = get_korea_time().hour

            for peak in peak_order:
                # 해당 피크의 시작 시간이 지났는지 확인
                if current_hour < peak_start_hours.get(peak, 0):
                    continue # 시작 시간이 안됐으면 건너뛰기
                
                details = data.get(peak, {'current': 0, 'target': 0})
                emoji = peak_emojis.get(peak, '❓')
                
                # Check if details exist and have target
                if details.get('target', 0) > 0:
                    is_achieved = details['current'] >= details['target']
                    shortfall = details['target'] - details['current']
                    status_icon = "✅ (달성)" if is_achieved else f"❌ ({shortfall}건 부족)"
                    peak_summary += f"{emoji} {peak}: {details['current']}/{details['target']} {status_icon}\n"
                    if not is_achieved and shortfall > 0:
                        alerts.append(f"{peak.replace('피크','')} {shortfall}건")
                else: # target이 0이거나 데이터가 없는 경우 (오류 처리)
                     peak_summary += f"{emoji} {peak}: 데이터 없음\n"

            peak_summary = peak_summary.strip()
            if not peak_summary:
                peak_summary = "ℹ️ 아직 시작된 당일 미션이 없습니다."

<<<<<<< HEAD
            # [수정] "금일 수행 내역" -> "주간 라이더 실적 요약"으로 변경하고, 주간 데이터를 사용함을 명확히 함
            all_riders = data.get('riders', [])
            weekly_total_completed = sum(r.get('완료', 0) for r in all_riders)
            weekly_total_rejected = sum(r.get('거절', 0) + r.get('배차취소', 0) + r.get('배달취소', 0) for r in all_riders)
            weekly_total_for_rate = weekly_total_completed + weekly_total_rejected
            weekly_acceptance_rate_from_riders = (weekly_total_completed / weekly_total_for_rate * 100) if weekly_total_for_rate > 0 else 100

            weekly_rider_summary = (
                "📈 주간 라이더 실적 요약\n"
                f"완료: {weekly_total_completed}  거절(취소포함): {weekly_total_rejected}\n"
                f"수락률: {weekly_acceptance_rate_from_riders:.1f}%\n"
                f"{get_acceptance_progress_bar(weekly_acceptance_rate_from_riders)}"
=======
            # [수정] 금일 수행 내역 (일일 데이터 사용)
            daily_completed = data.get('일일_완료', 0)
            daily_rejected_with_cancels = data.get('일일_거절_합계', 0)
            daily_total_for_rate = daily_completed + daily_rejected_with_cancels
            daily_acceptance_rate = (daily_completed / daily_total_for_rate * 100) if daily_total_for_rate > 0 else 100

            today_summary = (
                "📈 금일 수행 내역\n"
                f"완료: {daily_completed}  거절: {daily_rejected_with_cancels}\n"
                f"수락률: {daily_acceptance_rate:.1f}%\n"
                f"{get_acceptance_progress_bar(daily_acceptance_rate)}"
>>>>>>> 16451577
            )

            # [수정] 이번주 미션 예상점수 (주간 데이터 사용 + 위치 변경)
            total_score = data.get('총점', 0)
            quantity_score = data.get('물량점수', 0)
            acceptance_score = data.get('수락률점수', 0)
            
            # 주간 데이터를 이번주 미션 예상점수로 이동
            weekly_completed = data.get('주간_총완료', 0)
            weekly_rejected = data.get('주간_총거절', 0)
            weekly_acceptance_rate = float(data.get('수락률', 0))

            weekly_summary = (
                "📊 이번주 미션 예상점수\n"
                f"총점: {total_score}점 (물량:{quantity_score}, 수락률:{acceptance_score})\n"
                f"주간 수락률: {weekly_acceptance_rate:.1f}%\n"
                f"{get_acceptance_progress_bar(weekly_acceptance_rate)}"
            )

            # 날씨 정보
            weather_summary = data.get('weather_info')

            # 라이더 순위
            active_riders = sorted([r for r in data.get('riders', []) if r.get('완료', 0) > 0], key=lambda x: x.get('완료', 0), reverse=True)
            total_delivery_count = sum(r.get('완료', 0) for r in active_riders)
            
            rider_ranking_summary = f"🏆 라이더 순위 (운행: {len(active_riders)}명)\n"
            for i, rider in enumerate(active_riders[:5]):
                rank_icon = ["🥇", "🥈", "🥉"][i] if i < 3 else f"  {i+1}."
                contribution = (rider.get('완료', 0) / total_delivery_count * 100) if total_delivery_count > 0 else 0
                rider_name = rider['name'].replace('(본인)', '').strip()
                
                peak_counts_str = ' '.join([f"{peak_emojis.get(p, '❓')}{rider.get(p, 0)}" for p in peak_emojis])
                
                rider_completed = rider.get('완료', 0)
                rider_fail = rider.get('거절', 0) + rider.get('배차취소', 0) + rider.get('배달취소', 0)
                rider_acceptance_rate = (rider_completed / (rider_completed + rider_fail) * 100) if (rider_completed + rider_fail) > 0 else 100
                
                rider_ranking_summary += (
                    f"**{rank_icon} {rider_name}** | {get_rider_progress_bar(contribution)} {contribution:.1f}%\n"
                    f"    총 {rider_completed}건 ({peak_counts_str})\n"
                    f"    수락률: {rider_acceptance_rate:.1f}% (거절:{rider.get('거절',0)}, 취소:{rider.get('배차취소',0)+rider.get('배달취소',0)})"
                )
                if i < len(active_riders) - 1:
                    rider_ranking_summary += "\n"

            # 미션 부족 알림
            alert_summary = ""
            if alerts:
                alert_summary = "⚠️ 미션 부족: " + ", ".join(alerts)
            
            # 🔧 새로 추가: 시스템 상태 정보
            status_message = data.get('상태_메시지', '')
            status_summary = ""
            if status_message and '정상' not in status_message:
                status_summary = f"ℹ️ 시스템 상태: {status_message}"
            
            # 메시지 조합
            message_parts = [
<<<<<<< HEAD
                header, peak_summary, weekly_rider_summary, weather_summary, 
                weekly_summary, rider_ranking_summary, alert_summary
=======
                header, peak_summary, today_summary, weather_summary, 
                weekly_summary, rider_ranking_summary, alert_summary, status_summary
>>>>>>> 16451577
            ]
            return "\n\n".join(filter(None, message_parts))

        except Exception as e:
            logger.error(f" 메시지 포맷팅 실패: {e}", exc_info=True)
            return "리포트 생성 중 오류가 발생했습니다."

def load_config():
    """설정 파일 또는 환경변수에서 로드"""
    rest_api_key = os.getenv('KAKAO_REST_API_KEY')
    refresh_token = os.getenv('KAKAO_REFRESH_TOKEN')
    if rest_api_key and refresh_token: return rest_api_key, refresh_token
    
    config_file = 'semiauto/config.txt'
    if not os.path.exists(config_file): return None, None
    try:
        with open(config_file, 'r', encoding='utf-8') as f:
            config = {line.split('=')[0]: line.split('=')[1].strip() for line in f if '=' in line}
        return config.get('REST_API_KEY'), config.get('REFRESH_TOKEN')
    except Exception as e:
        logger.error(f" 설정 파일 로드 실패: {e}")
        return None, None

def main():
    try:
        GriderAutoSender().send_report()
    except (ValueError, Exception) as e:
        logger.error(f" 실행 실패: {e}", exc_info=True)

if __name__ == '__main__':
    main() <|MERGE_RESOLUTION|>--- conflicted
+++ resolved
@@ -433,7 +433,7 @@
                 num_str = match.group(1)
                 return float(num_str) if to_float else int(num_str)
 
-            # 1. 주간/전체 점수 정보 파싱 (기존 로직 유지)
+            # 1. 기본 점수 정보 (summary_score) - 이 부분은 SLA 페이지에 없을 수 있으므로 방어적으로 코딩
             summary_area = soup.select_one('.summary_score')
             if summary_area:
                 data['총점'] = get_number(summary_area.select_one('.score_total_value').get_text())
@@ -442,14 +442,15 @@
             
             summary_etc = soup.select_one('.summary_etc')
             if summary_etc:
-                data['주간_총완료'] = get_number(summary_etc.select_one('.etc_value[data-etc="complete"] span').get_text())
-                data['주간_총거절'] = get_number(summary_etc.select_one('.etc_value[data-etc="reject"] span').get_text())
+                data['총완료'] = get_number(summary_etc.select_one('.etc_value[data-etc="complete"] span').get_text())
+                data['총거절'] = get_number(summary_etc.select_one('.etc_value[data-etc="reject"] span').get_text())
                 data['수락률'] = get_number(summary_etc.select_one('.etc_value[data-etc="acceptance"] span').get_text(), to_float=True)
             
-            # 2. 미션 데이터 (피크 타임) 파싱 (기존 로직 유지)
+            # 2. 미션 데이터 (더욱 정밀한 방식으로 테이블 탐색)
             peak_data = {}
             mission_date = self._get_mission_date()
             
+            # [최종 수정] 제목 텍스트를 공백 등과 무관하게 가장 확실하게 검색합니다.
             title_h3 = None
             all_h3s = soup.find_all('h3', class_='page_sub_title')
             for h3 in all_h3s:
@@ -460,29 +461,42 @@
             
             sla_table = None
             if title_h3:
+                # h3 태그의 부모('.item') 안에서 '.sla_table'을 찾는다. (가장 가까운 테이블 보장)
                 parent_item = title_h3.find_parent('div', class_='item')
                 if parent_item:
                     sla_table = parent_item.find('table', class_='sla_table')
 
             if sla_table:
+                logger.info("✅ '물량 점수관리' 테이블을 정확히 찾았습니다.")
                 found_today = False
                 rows = sla_table.select('tbody tr')
                 for row in rows:
                     cols = row.select('td')
                     if len(cols) > 2 and mission_date in cols[1].get_text(strip=True):
+                        logger.info(f"✅ 오늘 날짜({mission_date})의 행을 찾았습니다.")
                         found_today = True
+                        
                         peak_names = ['아침점심피크', '오후논피크', '저녁피크', '심야논피크']
+                        # td[3] 부터 피크 데이터
                         for i, peak_name in enumerate(peak_names):
                             peak_text = cols[i + 3].get_text(strip=True)
+                            
+                            # 더 강력한 파싱: 텍스트에서 숫자 2개를 순서대로 추출
                             numbers = re.findall(r'(\d+)', peak_text)
-                            peak_data[peak_name] = {'current': int(numbers[0]), 'target': int(numbers[1])} if len(numbers) >= 2 else {'current': 0, 'target': 0}
-                        break
-                if not found_today: logger.warning(f"⚠️ 테이블에서 오늘 날짜({mission_date})의 데이터를 찾지 못했습니다.")
+                            
+                            if len(numbers) >= 2:
+                                current, target = int(numbers[0]), int(numbers[1])
+                                peak_data[peak_name] = {'current': current, 'target': target}
+                            else:
+                                peak_data[peak_name] = {'current': 0, 'target': 0}
+                        break # 오늘 날짜를 찾았으니 루프 종료
+                if not found_today:
+                    logger.warning(f"⚠️ 테이블에서 오늘 날짜({mission_date})의 데이터를 찾지 못했습니다.")
             else:
                 logger.warning("⚠️ '물량 점수관리' 제목 또는 테이블을 찾지 못했습니다.")
+
             data.update(peak_data)
 
-<<<<<<< HEAD
             # 3. 라이더 현황 데이터 파싱 (주간 데이터)
             riders = []
             # "라이더 현황" 제목을 찾고 그 부모 안에서 rider_container를 찾음
@@ -504,17 +518,6 @@
                 logger.info("✅ '라이더 현황' 컨테이너를 정확히 찾았습니다.")
                 rider_items = rider_container.select('.rider_list .rider_item')
                 logger.info(f"✅ {len(rider_items)}명의 라이더 데이터를 찾았습니다.")
-=======
-            # 3. [핵심 수정] 라이더 데이터 우선 파싱
-            riders = []
-            rider_list_area = soup.select_one('.rider_list')
-            if rider_list_area:
-                rider_items = rider_list_area.select('.rider_item')
-                logger.info(f"✅ 라이더 목록({len(rider_items)}명)을 찾았습니다. 개별 데이터 파싱을 시작합니다.")
-                
-                header_nodes = soup.select('.rider_th .rider_contents')
-                headers = [h.get_text(strip=True) for h in header_nodes]
->>>>>>> 16451577
                 
                 def get_val_from_item(item, class_name, to_float=False):
                     node = item.select_one(f'.{class_name}')
@@ -528,7 +531,6 @@
 
                 for item in rider_items:
                     rider_data = {}
-<<<<<<< HEAD
                     
                     # 이름과 아이디는 특별 처리
                     name_node = item.select_one('.rider_name')
@@ -562,57 +564,8 @@
             else:
                 logger.warning("⚠️ '라이더 현황' 테이블을 찾지 못했습니다.")
 
-=======
-                    name_node = item.select_one('.rider_name')
-                    if name_node:
-                        for child_tag in name_node.find_all(['span', 'div']): child_tag.decompose()
-                        rider_data['name'] = name_node.get_text(strip=True).replace('이름', '')
-                    else: rider_data['name'] = '이름없음'
-                    
-                    id_node = item.select_one('.user_id')
-                    rider_data['id'] = id_node.get_text(strip=True).replace('아이디', '') if id_node else ''
-
-                    cols = item.select('.rider_contents')
-                    col_data = {header: node.get_text(strip=True) for header, node in zip(headers, cols)}
-                    
-                    rider_data['수락률'] = get_number(item.select_one('.acceptance_rate_box').get_text(), to_float=True)
-                    rider_data['완료'] = get_number(col_data.get('완료', ''))
-                    rider_data['거절'] = get_number(col_data.get('거절', ''))
-                    rider_data['배차취소'] = get_number(col_data.get('배차취소', ''))
-                    rider_data['배달취소'] = get_number(col_data.get('배달취소', ''))
-                    rider_data['기여도'] = get_number(col_data.get('기여도', '').replace('%', ''), to_float=True)
-                    
-                    rider_data['아침점심피크'] = get_number(col_data.get('오전', ''))
-                    rider_data['오후논피크'] = get_number(col_data.get('오후', ''))
-                    rider_data['저녁피크'] = get_number(col_data.get('저녁', ''))
-                    rider_data['심야논피크'] = get_number(col_data.get('심야', ''))
-
-                    riders.append(rider_data)
-            else:
-                logger.warning("‼️ [핵심 문제] 라이더 데이터 목록('.rider_list')을 찾지 못했습니다. 일일 통계가 부정확할 수 있습니다.")
-            
->>>>>>> 16451577
             data['riders'] = riders
-
-            # 4. [핵심 수정] 일일 데이터 계산 로직 변경
-            if riders:
-                # [정확도 100%] 라이더 데이터 기반으로 일일 통계 재계산
-                logger.info("✅ 라이더 데이터 기반으로 정확한 일일 통계를 계산합니다.")
-                daily_completed = sum(r.get('완료', 0) for r in riders)
-                total_daily_rejected = sum(r.get('거절', 0) + r.get('배차취소', 0) + r.get('배달취소', 0) for r in riders)
-                data['상태_메시지'] = "정상 (라이더 데이터 기반)"
-            else:
-                # [FALLBACK] 라이더 데이터가 없을 경우, 피크 합산으로 완료 건수 계산
-                logger.warning("⚠️ 라이더 데이터가 없어 피크 합산으로 완료 건수를 계산합니다. 거절/취소 건수는 계산이 불가합니다.")
-                daily_completed = sum(details.get('current', 0) for peak_name, details in peak_data.items())
-                total_daily_rejected = 0 # 부정확한 데이터 대신 0으로 처리
-                data['상태_메시지'] = "경고: 라이더 목록 누락"
-
-            data['일일_완료'] = daily_completed
-            data['일일_거절_합계'] = total_daily_rejected
-            
-            logger.info(f"✅ 최종 계산된 일일 데이터: 완료={daily_completed}, 거절/취소(합계)={total_daily_rejected}")
-
+            
             data['timestamp'] = datetime.now().strftime("%Y-m-d %H:%M:%S")
             return data
 
@@ -763,7 +716,6 @@
             if not peak_summary:
                 peak_summary = "ℹ️ 아직 시작된 당일 미션이 없습니다."
 
-<<<<<<< HEAD
             # [수정] "금일 수행 내역" -> "주간 라이더 실적 요약"으로 변경하고, 주간 데이터를 사용함을 명확히 함
             all_riders = data.get('riders', [])
             weekly_total_completed = sum(r.get('완료', 0) for r in all_riders)
@@ -776,35 +728,18 @@
                 f"완료: {weekly_total_completed}  거절(취소포함): {weekly_total_rejected}\n"
                 f"수락률: {weekly_acceptance_rate_from_riders:.1f}%\n"
                 f"{get_acceptance_progress_bar(weekly_acceptance_rate_from_riders)}"
-=======
-            # [수정] 금일 수행 내역 (일일 데이터 사용)
-            daily_completed = data.get('일일_완료', 0)
-            daily_rejected_with_cancels = data.get('일일_거절_합계', 0)
-            daily_total_for_rate = daily_completed + daily_rejected_with_cancels
-            daily_acceptance_rate = (daily_completed / daily_total_for_rate * 100) if daily_total_for_rate > 0 else 100
-
-            today_summary = (
-                "📈 금일 수행 내역\n"
-                f"완료: {daily_completed}  거절: {daily_rejected_with_cancels}\n"
-                f"수락률: {daily_acceptance_rate:.1f}%\n"
-                f"{get_acceptance_progress_bar(daily_acceptance_rate)}"
->>>>>>> 16451577
             )
 
-            # [수정] 이번주 미션 예상점수 (주간 데이터 사용 + 위치 변경)
+            # [최종] 이번주 미션 예상 점수 (웹사이트 요약 데이터)
             total_score = data.get('총점', 0)
             quantity_score = data.get('물량점수', 0)
             acceptance_score = data.get('수락률점수', 0)
-            
-            # 주간 데이터를 이번주 미션 예상점수로 이동
-            weekly_completed = data.get('주간_총완료', 0)
-            weekly_rejected = data.get('주간_총거절', 0)
             weekly_acceptance_rate = float(data.get('수락률', 0))
 
             weekly_summary = (
                 "📊 이번주 미션 예상점수\n"
                 f"총점: {total_score}점 (물량:{quantity_score}, 수락률:{acceptance_score})\n"
-                f"주간 수락률: {weekly_acceptance_rate:.1f}%\n"
+                f"수락률: {weekly_acceptance_rate:.1f}%\n"
                 f"{get_acceptance_progress_bar(weekly_acceptance_rate)}"
             )
 
@@ -840,21 +775,10 @@
             if alerts:
                 alert_summary = "⚠️ 미션 부족: " + ", ".join(alerts)
             
-            # 🔧 새로 추가: 시스템 상태 정보
-            status_message = data.get('상태_메시지', '')
-            status_summary = ""
-            if status_message and '정상' not in status_message:
-                status_summary = f"ℹ️ 시스템 상태: {status_message}"
-            
             # 메시지 조합
             message_parts = [
-<<<<<<< HEAD
                 header, peak_summary, weekly_rider_summary, weather_summary, 
                 weekly_summary, rider_ranking_summary, alert_summary
-=======
-                header, peak_summary, today_summary, weather_summary, 
-                weekly_summary, rider_ranking_summary, alert_summary, status_summary
->>>>>>> 16451577
             ]
             return "\n\n".join(filter(None, message_parts))
 
